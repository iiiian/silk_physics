set(DEMO_SOURCES
    src/demo.cpp
    src/main.cpp
    src/polyscope_silk_interop.cpp
<<<<<<< HEAD
    src/alembic_writer.cpp
=======
    src/gui_utils.cpp
>>>>>>> 31cb6f38
    src/objects/cloth.cpp
    src/objects/obstacle.cpp
    src/objects/draw_utils.cpp
    src/widgets/help_bar_widget.cpp
    src/widgets/object_setting_widget.cpp
    src/widgets/gpu_solver_widget.cpp
    src/widgets/scene_widget.cpp
    src/widgets/sim_setting_widget.cpp
    src/widgets/simulator_widget.cpp
    src/widgets/statistic_widget.cpp
    src/widgets/config_widget.cpp
    src/json_parse.cpp
    src/widgets/ui_console.cpp 
    
)

add_executable(demo ${DEMO_SOURCES})

include(${CMAKE_SOURCE_DIR}/cmake/SilkDebugFlags.cmake)
silk_debug_warnings(silk)

# set spdlog log level based on build type
target_compile_definitions(
    demo
    PRIVATE
        $<$<CONFIG:Debug>:
        SPDLOG_ACTIVE_LEVEL=SPDLOG_LEVEL_DEBUG>
        $<$<CONFIG:RelWithDebInfo>:SPDLOG_ACTIVE_LEVEL=SPDLOG_LEVEL_INFO>
        $<$<CONFIG:Release>:
        SPDLOG_ACTIVE_LEVEL=SPDLOG_LEVEL_WARN>
)

target_link_libraries(
    demo
    PRIVATE spdlog::spdlog
    PRIVATE Eigen3::Eigen
    PRIVATE ${SILK_IGL_CORE}
    PRIVATE polyscope
    PRIVATE portable_file_dialogs
    PRIVATE nlohmann_json::nlohmann_json
    PRIVATE argparse::argparse
    PRIVATE Alembic::Alembic
    PRIVATE silk::silk
)<|MERGE_RESOLUTION|>--- conflicted
+++ resolved
@@ -2,11 +2,8 @@
     src/demo.cpp
     src/main.cpp
     src/polyscope_silk_interop.cpp
-<<<<<<< HEAD
     src/alembic_writer.cpp
-=======
     src/gui_utils.cpp
->>>>>>> 31cb6f38
     src/objects/cloth.cpp
     src/objects/obstacle.cpp
     src/objects/draw_utils.cpp
