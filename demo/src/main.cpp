--- conflicted
+++ resolved
@@ -3,7 +3,6 @@
 #include <spdlog/spdlog.h>
 
 #include <argparse/argparse.hpp>
-#include <fstream>
 #include <nlohmann/json.hpp>
 #include <string>
 
@@ -14,7 +13,6 @@
 int main(int argc, char** argv) {
   spdlog::set_level(spdlog::level::debug);
 
-<<<<<<< HEAD
   argparse::ArgumentParser program("Silk Demo");
   program.add_description("A Blazingly fast projective dynamics cloth solver");
 
@@ -28,11 +26,6 @@
       .help("Run the simulation in headless cli")
       .flag()
       .store_into(is_headless);
-
-  std::string cloth_model_path;
-  program.add_argument("-m", "--model")
-      .help("Path to cloth model file. Soon to be deprecated")
-      .store_into(cloth_model_path);
 
   try {
     program.parse_args(argc, argv);
@@ -52,8 +45,6 @@
     return 0;
   }
 
-=======
->>>>>>> 31cb6f38
   py::options::buildGui = false;
   py::init();
   py::view::setUpDir(polyscope::UpDir::ZUp);
@@ -62,21 +53,6 @@
 
   Demo demo_app;
 
-  if (!cloth_model_path.empty()) {
-    spdlog::info("Attempting to load model from command line argument: {}",
-                 cloth_model_path);
-    if (!demo_app.load_model_from_path(cloth_model_path)) {
-      spdlog::warn(
-          "Could not load initial model specified via command line: {}. "
-          "Application will continue without it.",
-          cloth_model_path);
-    } else {
-      spdlog::info(
-          "No initial model path provided via command line arguments. "
-          "Load a model using the GUI.");
-    }
-  }
-
   demo_app.run();
 
   return 0;
