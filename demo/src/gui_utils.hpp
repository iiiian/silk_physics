#pragma once

#include <polyscope/polyscope.h>
#include <polyscope/surface_mesh.h>

#include <Eigen/Core>
#include <optional>
#include <silk/silk.hpp>
#include <vector>

#include "object.hpp"

enum class SilkObjectType : int { Cloth = 1, Obstacle = 2 };
enum class UIMode { Normal, Paint, Sim };

<<<<<<< HEAD
=======
using Vert = Eigen::Matrix<float, Eigen::Dynamic, 3, Eigen::RowMajor>;
using Face = Eigen::Matrix<int, Eigen::Dynamic, 3, Eigen::RowMajor>;
using Edge = Eigen::Matrix<int, Eigen::Dynamic, 2, Eigen::RowMajor>;

struct Mesh {
  Vert verts;
  Face faces;
};

std::optional<Mesh> load_mesh_from_file(const std::string& path);

>>>>>>> 31cb6f38
struct Context {
  UIMode ui_mode = UIMode::Normal;
  int selection = -1;
  std::vector<pIObject> objects;
  silk::GlobalConfig global_config;
  silk::World silk_world;
};

class IWidget {
 public:
  virtual ~IWidget() = default;
  virtual void draw() = 0;
};<|MERGE_RESOLUTION|>--- conflicted
+++ resolved
@@ -8,16 +8,11 @@
 #include <silk/silk.hpp>
 #include <vector>
 
+#include "eigen_alias.hpp"
 #include "object.hpp"
 
 enum class SilkObjectType : int { Cloth = 1, Obstacle = 2 };
 enum class UIMode { Normal, Paint, Sim };
-
-<<<<<<< HEAD
-=======
-using Vert = Eigen::Matrix<float, Eigen::Dynamic, 3, Eigen::RowMajor>;
-using Face = Eigen::Matrix<int, Eigen::Dynamic, 3, Eigen::RowMajor>;
-using Edge = Eigen::Matrix<int, Eigen::Dynamic, 2, Eigen::RowMajor>;
 
 struct Mesh {
   Vert verts;
@@ -26,7 +21,6 @@
 
 std::optional<Mesh> load_mesh_from_file(const std::string& path);
 
->>>>>>> 31cb6f38
 struct Context {
   UIMode ui_mode = UIMode::Normal;
   int selection = -1;
